--- conflicted
+++ resolved
@@ -437,13 +437,10 @@
 	tgt->next = crypt_params - buffer;
 
 	for (i = 0; i < TABLE_LOAD_RETRIES; i++) {
-<<<<<<< HEAD
+
 		ioctl_ret = dm_ioctl(fd, DM_TABLE_LOAD, io);
 		if (!ioctl_ret) {
 			DEBUG("[+]   LOADING ENCRYPTION MAP WORKED FLAWLESS!");
-=======
-		if (!dm_ioctl(fd, DM_TABLE_LOAD, io)) {
->>>>>>> e1d17a52
 			break;
 		} else {
 			DEBUG("[+]  ERROR while loading table entries: ioctl_ret:%d, errno:%d",
@@ -554,14 +551,11 @@
 	ioctl_init(io, DM_CRYPT_BUF_SIZE, name, 0);
 
 	for (i = 0; i < TABLE_LOAD_RETRIES; i++) {
-<<<<<<< HEAD
+
 		ioctl_ret = dm_ioctl(fd, DM_DEV_CREATE, io);
 
 		if (!ioctl_ret) {
 			DEBUG("[+]  Cryptp DM_DEV_CREATE WORKED!");
-=======
-		if (!dm_ioctl(fd, DM_DEV_CREATE, io)) {
->>>>>>> e1d17a52
 			break;
 		}
 		DEBUG("[+]  Cryptp DM_DEV_CREATE DOES NOT WORK!");
